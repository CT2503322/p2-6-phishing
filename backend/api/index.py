--- conflicted
+++ resolved
@@ -16,19 +16,7 @@
 from backend.core.url_checks import extract_urls
 from backend.ingestion.parse_eml import parse_eml
 from backend.core.scoring import score_email
-<<<<<<< HEAD
 from backend.core.ml import train_nb_complement, train_nb_multinomial, train_logistic_regression,train_decision_tree, predict_phishing, load_training_data, load_model, save_model
-=======
-from backend.core.ml import (
-    train_nb_complement,
-    train_nb_multinomial,
-    train_logistic_regression,
-    predict_phishing,
-    load_training_data,
-    load_model,
-    save_model,
-)
->>>>>>> ce66be86
 from fastapi import UploadFile, FastAPI, File, HTTPException, Body
 from fastapi.responses import JSONResponse
 
@@ -131,10 +119,7 @@
             "naivebayes_complement": ("naivebayes_complement", train_nb_complement),
             "naivebayes_multinomial": ("naivebayes_multinomial", train_nb_multinomial),
             "logistic_regression": ("logistic_regression", train_logistic_regression),
-<<<<<<< HEAD
             "decision_tree": ("decision_tree", train_decision_tree)
-=======
->>>>>>> ce66be86
         }
 
         if ml_model in model_name_map:
